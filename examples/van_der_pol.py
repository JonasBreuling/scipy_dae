import time
import numpy as np
import matplotlib.pyplot as plt
from scipy.integrate import solve_ivp
from scipy_dae.integrate import solve_dae, consistent_initial_conditions


"""Stiff van der Pol equation, see mathworks.
References:
-----------
mathworks: https://de.mathworks.com/help/matlab/math/solve-stiff-odes.html
"""

mu = 1e3

def rhs(t, y):
    y1, y2 = y

    yp = np.zeros(2, dtype=y.dtype)
    yp[0] = y2
    yp[1] = mu * (1 - y1 * y1) * y2 - y1

    return yp

def F(t, y, yp):
    return yp - rhs(t, y)


def f(t, z):
    y, yp = z[:2], z[2:]
    return np.concatenate((yp, F(t, y, yp)))

<<<<<<< HEAD
def jac(t, y, yp):
    n = len(y)
    z = np.concatenate((y, yp))

    def fun_composite(t, z):
        y, yp = z[:n], z[n:]
        return F(t, y, yp)
    
    J = approx_derivative(lambda z: fun_composite(t, z), 
                            z, method="2-point")
    J = J.reshape((n, 2 * n))
    Jy, Jyp = J[:, :n], J[:, n:]
    return Jy, Jyp

=======
>>>>>>> 1e11f5e7

if __name__ == "__main__":
    # time span
    t0 = 0
    t1 = 3e3
    t_span = (t0, t1)

    method = "BDF"
    # method = "Radau"

    # initial conditions
    y0 = np.array([2, 0], dtype=float)
    yp0 = rhs(t0, y0)
    z0 = np.concatenate((y0, yp0))

    yp0 = np.zeros_like(y0)
    print(f"y0: {y0}")
    print(f"yp0: {yp0}")
<<<<<<< HEAD
    y0, yp0, fnorm = consistent_initial_conditions(F, jac, t0, y0, yp0)
=======
    y0, yp0, fnorm = consistent_initial_conditions(F, t0, y0, yp0)
>>>>>>> 1e11f5e7
    print(f"y0: {y0}")
    print(f"yp0: {yp0}")
    print(f"fnorm: {fnorm}")

    # solver options
    atol = rtol = 1e-4

    t_eval = np.linspace(t0, t1, num=int(1e3))
    t_eval = None
    first_step = 1e-3

    ####################
    # reference solution
    ####################
    start = time.time()
    sol = solve_ivp(rhs, t_span, y0, atol=atol, rtol=rtol, method=method, t_eval=t_eval, first_step=first_step)
    end = time.time()
    print(f"elapsed time: {end - start}")
    t_scipy = sol.t
    y_scipy = sol.y
    success = sol.success
    status = sol.status
    message = sol.message
    print(f"success: {success}")
    print(f"status: {status}")
    print(f"message: {message}")
    print(f"nfev: {sol.nfev}")
    print(f"njev: {sol.njev}")
    print(f"nlu: {sol.nlu}")

    ##############
    # dae solution
    ##############
    start = time.time()
    sol = solve_dae(F, t_span, y0, yp0, atol=atol, rtol=rtol, method=method, t_eval=t_eval, first_step=first_step, dense_output=True)
    end = time.time()
    print(f"elapsed time: {end - start}")
    t = sol.t
    y = sol.y
    yp = sol.yp
    success = sol.success
    status = sol.status
    message = sol.message
    print(f"success: {success}")
    print(f"status: {status}")
    print(f"message: {message}")
    print(f"nfev: {sol.nfev}")
    print(f"njev: {sol.njev}")
    print(f"nlu: {sol.nlu}")

    # visualization
    fig, ax = plt.subplots(4, 1)

    t_eval = np.linspace(t0, t1, num=int(1e2))
    # t_eval = t
    y_eval = sol.sol(t_eval)

    ax[0].plot(t, y[0], "ok", label=f"y ({method})", mfc="none")
    ax[0].plot(t_eval, y_eval[0], "-xk", label=f"y_dense ({method})", mfc="none")
    ax[0].plot(t_scipy, y_scipy[0], "-xr", label="y scipy")
    ax[0].legend()
    ax[0].grid()

    ax[1].plot(t, y[1], "ok", label=f"y_dot ({method})", mfc="none")
    ax[1].plot(t_eval, y_eval[1], "-k", label=f"y_dense ({method})", mfc="none")
    ax[1].plot(t_scipy, y_scipy[1], "-xr", label="y_dot scipy")
    ax[1].legend()
    ax[1].grid()

    yp_scipy = np.array([rhs(ti, yi) for ti, yi in zip(t_scipy, y_scipy.T)]).T

    ax[2].plot(t, yp[0], "-ok", label=f"yp0 ({method})", mfc="none")
    ax[2].plot(t_scipy, yp_scipy[0], "-xr", label="yp0 scipy")
    ax[2].legend()
    ax[2].grid()

    ax[3].plot(t, yp[1], "-ok", label=f"yp1 ({method})", mfc="none")
    ax[3].plot(t_scipy, yp_scipy[1], "-xr", label="yp1 scipy")
    ax[3].legend()
    ax[3].grid()

    plt.show()<|MERGE_RESOLUTION|>--- conflicted
+++ resolved
@@ -30,23 +30,6 @@
     y, yp = z[:2], z[2:]
     return np.concatenate((yp, F(t, y, yp)))
 
-<<<<<<< HEAD
-def jac(t, y, yp):
-    n = len(y)
-    z = np.concatenate((y, yp))
-
-    def fun_composite(t, z):
-        y, yp = z[:n], z[n:]
-        return F(t, y, yp)
-    
-    J = approx_derivative(lambda z: fun_composite(t, z), 
-                            z, method="2-point")
-    J = J.reshape((n, 2 * n))
-    Jy, Jyp = J[:, :n], J[:, n:]
-    return Jy, Jyp
-
-=======
->>>>>>> 1e11f5e7
 
 if __name__ == "__main__":
     # time span
@@ -65,11 +48,7 @@
     yp0 = np.zeros_like(y0)
     print(f"y0: {y0}")
     print(f"yp0: {yp0}")
-<<<<<<< HEAD
-    y0, yp0, fnorm = consistent_initial_conditions(F, jac, t0, y0, yp0)
-=======
     y0, yp0, fnorm = consistent_initial_conditions(F, t0, y0, yp0)
->>>>>>> 1e11f5e7
     print(f"y0: {y0}")
     print(f"yp0: {yp0}")
     print(f"fnorm: {fnorm}")
