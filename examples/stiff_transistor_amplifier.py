import time
import numpy as np
import matplotlib.pyplot as plt
from scipy_dae.integrate import solve_dae, consistent_initial_conditions


"""This example shows how to solve a stiff differential algebraic equation (DAE) 
that describes an electrical circuit, see [1]_ and [2]_. 

References
----------
.. [1] E. Hairer, G. Wanner, "Solving Ordinary Differential Equations II:
        Stiff and Differential-Algebraic Problems", p. 377.
.. [2] https://www.mathworks.com/help/matlab/math/solve-stiff-transistor-dae.html
"""

# Problem parameters
Ub = 6
R0 = 1000
R = 9000
alpha = 0.99
beta = 1e-6
Uf = 0.026
Ue = lambda t: 0.4 * np.sin(200 * np.pi * t)  

# The constant, singular mass matrix
c = 1e-6 * np.arange(1, 4)
M = np.zeros((5, 5))
M[0, 0] = -c[0]
M[0, 1] =  c[0]
M[1, 0] =  c[0]
M[1, 1] = -c[0]
M[2, 2] = -c[1]
M[3, 3] = -c[2]
M[3, 4] =  c[2]
M[4, 3] =  c[2]
M[4, 4] = -c[2]

# Hairer and Wanner's RADAU5 requires consistent initial conditions
# which they take to be
u0 = np.zeros(5)
u0[1] = Ub / 2
u0[2] = Ub / 2
u0[3] = Ub

# Perturb the algebraic variables to test initialization.
u0[3] = u0[3] + 0.1
u0[4] = u0[4] + 0.1


def F(t, u, up):
    f23 = beta * (np.exp((u[1] - u[2]) / Uf) - 1)
    dudt = np.array([
        -(Ue(t) - u[0]) / R0,
        -(Ub / R - u[1] * 2 / R - (1 - alpha) * f23),
        -(f23 - u[2] / R),
        -((Ub - u[3]) / R - alpha * f23),
        u[4] / R,
    ])
    return M @ up - dudt


<<<<<<< HEAD
def jac(t, y, yp):
    n = len(y)
    z = np.concatenate((y, yp))

    def fun_composite(t, z):
        y, yp = z[:n], z[n:]
        return F(t, y, yp)
    
    J = approx_derivative(lambda z: fun_composite(t, z), 
                          z, method="2-point")
    J = J.reshape((n, 2 * n))
    Jy, Jyp = J[:, :n], J[:, n:]
    return Jy, Jyp


=======
>>>>>>> 1e11f5e7
# time span
t0 = 0
t1 = 0.05
t_span = (t0, t1)

method = "Radau"
# method = "BDF" # alternative solver

# consistent initial conditions
up0 = np.zeros_like(u0)
print(f"u0: {u0}")
print(f"up0: {up0}")
u0, up0, fnorm = consistent_initial_conditions(F, t0, u0, up0)
print(f"u0: {u0}")
print(f"up0: {up0}")
print(f"fnorm: {fnorm}")

# solver options
atol = rtol = 1e-6

# dae solution
start = time.time()
sol = solve_dae(F, t_span, u0, up0, atol=atol, rtol=rtol, method=method)
end = time.time()
print(f"elapsed time: {end - start}")
t = sol.t
u = sol.y
success = sol.success
status = sol.status
message = sol.message
print(f"success: {success}")
print(f"status: {status}")
print(f"message: {message}")
print(f"nfev: {sol.nfev}")
print(f"njev: {sol.njev}")
print(f"nlu: {sol.nlu}")

# visualization
fig, ax = plt.subplots()
ax.set_xlabel("t")
ax.set_title("One transistor amplifier problem")
ax.plot(t, Ue(t), label="input voltage Ue(t)")
ax.plot(t, u[4], label="output voltage U5(t)")
ax.grid()
ax.legend()
plt.show()<|MERGE_RESOLUTION|>--- conflicted
+++ resolved
@@ -60,24 +60,6 @@
     return M @ up - dudt
 
 
-<<<<<<< HEAD
-def jac(t, y, yp):
-    n = len(y)
-    z = np.concatenate((y, yp))
-
-    def fun_composite(t, z):
-        y, yp = z[:n], z[n:]
-        return F(t, y, yp)
-    
-    J = approx_derivative(lambda z: fun_composite(t, z), 
-                          z, method="2-point")
-    J = J.reshape((n, 2 * n))
-    Jy, Jyp = J[:, :n], J[:, n:]
-    return Jy, Jyp
-
-
-=======
->>>>>>> 1e11f5e7
 # time span
 t0 = 0
 t1 = 0.05
